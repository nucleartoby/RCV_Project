--- conflicted
+++ resolved
@@ -1,30 +1,28 @@
 {
-<<<<<<< HEAD
- "cells": [],
-=======
  "cells": [
   {
    "cell_type": "code",
-   "execution_count": null,
-   "id": "768cc0b7",
+   "execution_count": 1,
+   "id": "53f7c6ee",
    "metadata": {},
    "outputs": [],
    "source": [
     "import pandas as pd\n",
     "import numpy as np\n",
-    "import os"
+    "import datetime as dt\n",
+    "import plotly.express as px\n",
+    "import seaborn as sns"
    ]
   },
   {
    "cell_type": "code",
    "execution_count": null,
-   "id": "fa876e9c",
+   "id": "4a5d5316",
    "metadata": {},
    "outputs": [],
    "source": []
   }
  ],
->>>>>>> a636f4f7
  "metadata": {
   "kernelspec": {
    "display_name": "base",
