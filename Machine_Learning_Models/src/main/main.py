--- conflicted
+++ resolved
@@ -17,12 +17,8 @@
 
 def main():
     try:
-        print("Getting market data including Treasury yields, Nasdaq futures, and USD index...")
-<<<<<<< HEAD
-        merged_data = market_data()
-=======
+        print("Fetching market data including Treasury yields, Nasdaq futures, and USD index...")
         merged_data = fetch_additional_market_data()
->>>>>>> 679fbbe8
         
         if merged_data is None:
             print("Failed to get market data. Exiting.")
