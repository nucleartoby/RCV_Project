--- conflicted
+++ resolved
@@ -17,12 +17,7 @@
 
 def main():
     try:
-<<<<<<< HEAD
         print("Getting market data including Treasury yields, Nasdaq futures, and USD index...")
-
-=======
-        print("Fetching market data including Treasury yields, Nasdaq futures, and USD index...")
->>>>>>> a636f4f7
         merged_data = fetch_additional_market_data()
         merged_data = market_data()
         
